using Optim

# Test Optim.nelder_mead for all functions except Large Polynomials in Optim.UnconstrainedProblems.examples
for (name, prob) in Optim.UnconstrainedProblems.examples
	f_prob = prob.f
	res = Optim.optimize(f_prob, prob.initial_x, method=NelderMead())
	if name != "Large Polynomial" # FIX THIS!
		@assert norm(res.minimum - prob.solutions) < 1e-2
	end
end

function f_nm(x::Vector)
  (100.0 - x[1])^2 + x[2]^2
end

function rosenbrock_nm(x::Vector)
  (1.0 - x[1])^2 + 100.0 * (x[2] - x[1]^2)^2
end

initial_x = [0.0, 0.0]

<<<<<<< HEAD
results = Optim.optimize(f, initial_x, method=NelderMead())
=======
results = Optim.nelder_mead(f_nm, initial_x)
>>>>>>> c2665ac8

@assert results.f_converged
@assert norm(results.minimum - [100.0, 0.0]) < 0.01
@assert length(results.trace.states) == 0

<<<<<<< HEAD
results = Optim.optimize(rosenbrock, initial_x, method=NelderMead())
=======
results = Optim.nelder_mead(rosenbrock_nm, initial_x)
>>>>>>> c2665ac8

@assert results.f_converged
@assert norm(results.minimum - [1.0, 1.0]) < 0.01
@assert length(results.trace.states) == 0

<|MERGE_RESOLUTION|>--- conflicted
+++ resolved
@@ -19,21 +19,13 @@
 
 initial_x = [0.0, 0.0]
 
-<<<<<<< HEAD
-results = Optim.optimize(f, initial_x, method=NelderMead())
-=======
-results = Optim.nelder_mead(f_nm, initial_x)
->>>>>>> c2665ac8
+results = Optim.optimize(f_nm, initial_x, method=NelderMead())
 
 @assert results.f_converged
 @assert norm(results.minimum - [100.0, 0.0]) < 0.01
 @assert length(results.trace.states) == 0
 
-<<<<<<< HEAD
-results = Optim.optimize(rosenbrock, initial_x, method=NelderMead())
-=======
-results = Optim.nelder_mead(rosenbrock_nm, initial_x)
->>>>>>> c2665ac8
+results = Optim.optimize(rosenbrock_nm, initial_x, method=NelderMead())
 
 @assert results.f_converged
 @assert norm(results.minimum - [1.0, 1.0]) < 0.01
